{
	"'s', 'm', 'h', 'd', 'w' or '-1' for no expiration.": "'s', 'm', 'h', 'd', 'w' arba '-1' kad neišteitų iš galiojimo.",
	"(Beta)": "(Beta)",
	"(e.g. `sh webui.sh --api`)": "(pvz. `sh webui.sh --api`)",
	"(latest)": "(naujausias)",
	"{{ models }}": "",
	"{{ owner }}: You cannot delete a base model": "",
	"{{modelName}} is thinking...": "{{modelName}} mąsto...",
	"{{user}}'s Chats": "{{user}} susirašinėjimai",
	"{{webUIName}} Backend Required": "{{webUIName}} būtinas serveris",
	"A task model is used when performing tasks such as generating titles for chats and web search queries": "",
	"a user": "naudotojas",
	"About": "Apie",
	"Account": "Paskyra",
	"Account Activation Pending": "",
	"Accurate information": "Tiksli informacija",
	"Active Users": "",
	"Add": "",
	"Add a model id": "",
	"Add a short description about what this model does": "",
	"Add a short title for this prompt": "Pridėti trumpą šios užklausos pavadinimą",
	"Add a tag": "Pridėti žymą",
	"Add custom prompt": "Pridėti užklausos šabloną",
	"Add Docs": "Pridėti dokumentų",
	"Add Files": "Pridėti failus",
	"Add Memory": "",
	"Add message": "Pridėti žinutę",
	"Add Model": "Pridėti modelį",
	"Add Tags": "Pridėti žymas",
	"Add User": "Pridėti naudotoją",
	"Adjusting these settings will apply changes universally to all users.": "Šių nustatymų pakeitimas bus pritakytas visiems naudotojams.",
	"admin": "Administratorius",
	"Admin": "",
	"Admin Panel": "Administratorių panelė",
	"Admin Settings": "Administratorių nustatymai",
	"Admins have access to all tools at all times; users need tools assigned per model in the workspace.": "",
	"Advanced Parameters": "Gilieji nustatymai",
	"Advanced Params": "",
	"all": "visi",
	"All Documents": "Visi dokumentai",
	"All Users": "Visi naudotojai",
	"Allow": "Leisti",
	"Allow Chat Deletion": "Leisti pokalbių ištrynimą",
	"Allow non-local voices": "",
	"Allow User Location": "",
	"alphanumeric characters and hyphens": "skaičiai, raidės ir brūkšneliai",
	"Already have an account?": "Ar jau turite paskyrą?",
	"an assistant": "assistentas",
	"and": "ir",
	"and create a new shared link.": "sukurti naują dalinimosi nuorodą",
	"API Base URL": "API basės nuoroda",
	"API Key": "API raktas",
	"API Key created.": "API raktas sukurtas",
	"API keys": "API raktai",
	"April": "Balandis",
	"Archive": "Archyvai",
	"Archive All Chats": "",
	"Archived Chats": "Archyvuoti pokalbiai",
	"are allowed - Activate this command by typing": "leistina - aktyvuokite komandą rašydami",
	"Are you sure?": "Are esate tikri?",
	"Attach file": "Pridėti failą",
	"Attention to detail": "Dėmesys detalėms",
	"Audio": "Audio įrašas",
	"August": "Rugpjūtis",
	"Auto-playback response": "Automatinis atsakymo skaitymas",
	"AUTOMATIC1111 Base URL": "AUTOMATIC1111 bazės nuoroda",
	"AUTOMATIC1111 Base URL is required.": "AUTOMATIC1111 bazės nuoroda reikalinga.",
	"available!": "prieinama!",
	"Back": "Atgal",
	"Bad Response": "Neteisingas atsakymas",
	"Banners": "",
	"Base Model (From)": "",
	"Batch Size (num_batch)": "",
	"before": "prieš",
	"Being lazy": "Būvimas tingiu",
	"Brave Search API Key": "",
	"Bypass SSL verification for Websites": "Išvengti SSL patikros puslapiams",
	"Call": "",
	"Call feature is not supported when using Web STT engine": "",
	"Camera": "",
	"Cancel": "Atšaukti",
	"Capabilities": "",
	"Change Password": "Keisti slaptažodį",
	"Chat": "Pokalbis",
	"Chat Background Image": "",
	"Chat Bubble UI": "",
	"Chat direction": "",
	"Chat History": "Pokalbių istorija",
	"Chat History is off for this browser.": "Šioje naršyklėje pokalbių istorija išjungta.",
	"Chats": "Pokalbiai",
	"Check Again": "Patikrinti iš naujo",
	"Check for updates": "Patikrinti atnaujinimus",
	"Checking for updates...": "Ieškoma atnaujinimų...",
	"Choose a model before saving...": "Pasirinkite modelį prieš išsaugant...",
	"Chunk Overlap": "Blokų persidengimas",
	"Chunk Params": "Blokų nustatymai",
	"Chunk Size": "Blokų dydis",
	"Citation": "Citata",
	"Clear memory": "",
	"Click here for help.": "Paspauskite čia dėl pagalbos.",
	"Click here to": "Paspauskite čia, kad:",
	"Click here to download user import template file.": "",
	"Click here to select": "Spauskite čia norėdami pasirinkti",
	"Click here to select a csv file.": "Spauskite čia tam, kad pasirinkti csv failą",
	"Click here to select a py file.": "",
	"Click here to select documents.": "Spauskite čia norėdami pasirinkti dokumentus.",
	"click here.": "paspauskite čia.",
	"Click on the user role button to change a user's role.": "Paspauskite ant naudotojo rolės mygtuko tam, kad pakeisti naudotojo rolę.",
	"Clone": "",
	"Close": "Uždaryti",
	"Collection": "Kolekcija",
	"ComfyUI": "ComfyUI",
	"ComfyUI Base URL": "ComfyUI bazės nuoroda",
	"ComfyUI Base URL is required.": "ComfyUI bazės nuoroda privaloma",
	"Command": "Command",
	"Concurrent Requests": "",
	"Confirm": "",
	"Confirm Password": "Patvirtinkite slaptažodį",
	"Confirm your action": "",
	"Connections": "Ryšiai",
	"Contact Admin for WebUI Access": "",
	"Content": "Turinys",
	"Context Length": "Konteksto ilgis",
	"Continue Response": "Tęsti atsakymą",
	"Continue with {{provider}}": "",
	"Copied shared chat URL to clipboard!": "Nukopijavote pokalbio nuorodą",
	"Copy": "Kopijuoti",
	"Copy last code block": "Kopijuoti paskutinį kodo bloką",
	"Copy last response": "Kopijuoti paskutinį atsakymą",
	"Copy Link": "Kopijuoti nuorodą",
	"Copying to clipboard was successful!": "La copie dans le presse-papiers a réussi !",
	"Create a model": "",
	"Create Account": "Créer un compte",
	"Create new key": "Sukurti naują raktą",
	"Create new secret key": "Sukurti naują slaptą raktą",
	"Created at": "Sukurta",
	"Created At": "Sukurta",
	"Created by": "",
	"CSV Import": "",
	"Current Model": "Dabartinis modelis",
	"Current Password": "Esamas slaptažodis",
	"Custom": "Personalizuota",
	"Customize models for a specific purpose": "",
	"Dark": "Tamsus",
	"Dashboard": "",
	"Database": "Duomenų bazė",
	"December": "Gruodis",
	"Default": "Numatytasis",
	"Default (Automatic1111)": "Numatytasis (Automatic1111)",
	"Default (SentenceTransformers)": "Numatytasis (SentenceTransformers)",
	"Default Model": "",
	"Default model updated": "Numatytasis modelis atnaujintas",
	"Default Prompt Suggestions": "Numatytieji užklausų pasiūlymai",
	"Default User Role": "Numatytoji naudotojo rolė",
	"delete": "ištrinti",
	"Delete": "ištrinti",
	"Delete a model": "Ištrinti modėlį",
	"Delete All Chats": "",
	"Delete chat": "Išrinti pokalbį",
	"Delete Chat": "Ištrinti pokalbį",
	"Delete chat?": "",
	"delete this link": "Ištrinti nuorodą",
	"Delete User": "Ištrinti naudotoją",
	"Deleted {{deleteModelTag}}": "{{deleteModelTag}} ištrinta",
	"Deleted {{name}}": "",
	"Description": "Aprašymas",
	"Didn't fully follow instructions": "Pilnai nesekė instrukcijų",
	"Discover a model": "",
	"Discover a prompt": "Atrasti užklausas",
	"Discover, download, and explore custom prompts": "Atrasti ir parsisiųsti užklausas",
	"Discover, download, and explore model presets": "Atrasti ir parsisiųsti modelių konfigūracija",
	"Dismissible": "",
	"Display Emoji in Call": "",
	"Display the username instead of You in the Chat": "Rodyti naudotojo vardą vietoje žodžio Jūs pokalbyje",
	"Document": "Dokumentas",
	"Document Settings": "Dokumento nuostatos",
	"Documentation": "",
	"Documents": "Dokumentai",
	"does not make any external connections, and your data stays securely on your locally hosted server.": "neturi jokių išorinių ryšių ir duomenys lieka serveryje.",
	"Don't Allow": "Neleisti",
	"Don't have an account?": "Neturite paskyros?",
	"Don't like the style": "Nepatinka stilius",
	"Download": "Parsisiųsti",
	"Download canceled": "Parsisiuntimas atšauktas",
	"Download Database": "Parsisiųsti duomenų bazę",
	"Drop any files here to add to the conversation": "Įkelkite dokumentus čia, kad juos pridėti į pokalbį",
	"e.g. '30s','10m'. Valid time units are 's', 'm', 'h'.": "pvz. '30s', '10m'. Laiko vienetai yra 's', 'm', 'h'.",
	"Edit": "Redaguoti",
	"Edit Doc": "Redaguoti dokumentą",
	"Edit Memory": "",
	"Edit User": "Redaguoti naudotoją",
	"Email": "El. paštas",
	"Embedding Batch Size": "",
	"Embedding Model": "Embedding modelis",
	"Embedding Model Engine": "Embedding modelio variklis",
	"Embedding model set to \"{{embedding_model}}\"": "Embedding modelis nustatytas kaip\"{{embedding_model}}\"",
	"Enable Chat History": "Aktyvuoti pokalbių istoriją",
	"Enable Community Sharing": "",
	"Enable New Sign Ups": "Aktyvuoti naujas registracijas",
	"Enable Web Search": "",
	"Ensure your CSV file includes 4 columns in this order: Name, Email, Password, Role.": "Įsitikinkite, kad CSV failas turi 4 kolonas šiuo eiliškumu: Name, Email, Password, Role.",
	"Enter {{role}} message here": "Įveskite {{role}} žinutę čia",
	"Enter a detail about yourself for your LLMs to recall": "",
	"Enter Brave Search API Key": "",
	"Enter Chunk Overlap": "Įveskite blokų persidengimą",
	"Enter Chunk Size": "Įveskite blokų dydį",
	"Enter Github Raw URL": "",
	"Enter Google PSE API Key": "",
	"Enter Google PSE Engine Id": "",
	"Enter Image Size (e.g. 512x512)": "Įveskite paveiksliuko dydį (pvz. 512x512)",
	"Enter language codes": "Įveskite kalbos kodus",
	"Enter model tag (e.g. {{modelTag}})": "Įveskite modelio žymą (pvz. {{modelTag}})",
	"Enter Number of Steps (e.g. 50)": "Įveskite žingsnių kiekį (pvz. 50)",
	"Enter Score": "Įveskite rezultatą",
	"Enter Searxng Query URL": "",
	"Enter Serper API Key": "",
	"Enter Serply API Key": "",
	"Enter Serpstack API Key": "",
	"Enter stop sequence": "Įveskite pabaigos sekvenciją",
	"Enter Tavily API Key": "",
	"Enter Top K": "Įveskite Top K",
	"Enter URL (e.g. http://127.0.0.1:7860/)": "Įveskite nuorodą (pvz. http://127.0.0.1:7860/)",
	"Enter URL (e.g. http://localhost:11434)": "Įveskite nuorododą (pvz. http://localhost:11434",
	"Enter Your Email": "Įveskite el. pašto adresą",
	"Enter Your Full Name": "Įveskite vardą bei pavardę",
	"Enter Your Password": "Įveskite slaptažodį",
	"Enter Your Role": "Įveskite savo rolę",
	"Error": "",
	"Experimental": "Eksperimentinis",
	"Export": "",
	"Export All Chats (All Users)": "Eksportuoti visų naudotojų visus pokalbius",
	"Export chat (.json)": "",
	"Export Chats": "Eksportuoti pokalbius",
	"Export Documents Mapping": "Eksportuoti dokumentų žemėlapį",
	"Export Functions": "",
	"Export Models": "",
	"Export Prompts": "Eksportuoti užklausas",
	"Export Tools": "",
	"External Models": "",
	"Failed to create API Key.": "Nepavyko sukurti API rakto",
	"Failed to read clipboard contents": "Nepavyko perskaityti kopijuoklės",
	"Failed to update settings": "",
	"February": "Vasaris",
	"Feel free to add specific details": "Galite pridėti specifinių detalių",
	"File": "",
	"File Mode": "Dokumentų rėžimas",
	"File not found.": "Failas nerastas.",
	"Filters": "",
	"Fingerprint spoofing detected: Unable to use initials as avatar. Defaulting to default profile image.": "Nepavyko nsutatyti profilio nuotraukos",
	"Fluidly stream large external response chunks": "Sklandžiai transliuoti ilgus atsakymus",
	"Focus chat input": "Fokusuoti žinutės įvestį",
	"Followed instructions perfectly": "Tobulai sekė instrukcijas",
	"Form": "",
	"Format your variables using square brackets like this:": "Formatuokite kintamuosius su kvadratiniais skliausteliais:",
	"Frequency Penalty": "",
	"Functions": "",
	"General": "Bendri",
	"General Settings": "Bendri nustatymai",
	"Generate Image": "",
	"Generating search query": "",
	"Generation Info": "Generavimo informacija",
	"Good Response": "Geras atsakymas",
	"Google PSE API Key": "",
	"Google PSE Engine Id": "",
	"h:mm a": "",
	"has no conversations.": "neturi pokalbių",
	"Hello, {{name}}": "Sveiki, {{name}}",
	"Help": "Pagalba",
	"Hide": "Paslėpti",
	"Hide Model": "",
	"How can I help you today?": "Kuo galėčiau Jums padėti ?",
	"Hybrid Search": "Hibridinė paieška",
	"Image Generation (Experimental)": "Vaizdų generavimas (eksperimentinis)",
	"Image Generation Engine": "Vaizdų generavimo variklis",
	"Image Settings": "Vaizdų nustatymai",
	"Images": "Vaizdai",
	"Import Chats": "Importuoti pokalbius",
	"Import Documents Mapping": "Importuoti dokumentų žemėlapį",
	"Import Functions": "",
	"Import Models": "",
	"Import Prompts": "Importuoti užklausas",
	"Import Tools": "",
	"Include `--api` flag when running stable-diffusion-webui": "Pridėti `--api` kai vykdomas stable-diffusion-webui",
	"Info": "",
	"Input commands": "Įvesties komandos",
	"Install from Github URL": "",
	"Instant Auto-Send After Voice Transcription": "",
	"Interface": "Sąsaja",
	"Invalid Tag": "Neteisinga žyma",
	"January": "Sausis",
	"join our Discord for help.": "prisijunkite prie mūsų Discord.",
	"JSON": "JSON",
	"JSON Preview": "",
	"July": "liepa",
	"June": "birželis",
	"JWT Expiration": "JWT išėjimas iš galiojimo",
	"JWT Token": "JWT žetonas",
	"Keep Alive": "Išlaikyti aktyviu",
	"Keyboard shortcuts": "Klaviatūros trumpiniai",
	"Knowledge": "",
	"Language": "Kalba",
	"Last Active": "Paskutinį kartą aktyvus",
	"Last Modified": "",
	"Light": "Šviesus",
	"Listening...": "",
	"LLMs can make mistakes. Verify important information.": "Dideli kalbos modeliai gali klysti. Patikrinkite atsakymų teisingumą.",
	"Local Models": "",
	"LTR": "",
	"Made by OpenWebUI Community": "Sukurta OpenWebUI bendruomenės",
	"Make sure to enclose them with": "Užtikrinktie, kad įtraukiate viduje:",
	"Manage": "",
	"Manage Models": "Tvarkyti modelius",
	"Manage Ollama Models": "Tvarkyti Ollama modelius",
	"Manage Pipelines": "",
	"March": "Kovas",
	"Max Tokens (num_predict)": "",
	"Maximum of 3 models can be downloaded simultaneously. Please try again later.": "Daugiausiai trys modeliai gali būti parsisiunčiami vienu metu.",
	"May": "gegužė",
	"Memories accessible by LLMs will be shown here.": "",
	"Memory": "",
	"Messages you send after creating your link won't be shared. Users with the URL will be able to view the shared chat.": "",
	"Minimum Score": "Minimalus rezultatas",
	"Mirostat": "Mirostat",
	"Mirostat Eta": "Mirostat Eta",
	"Mirostat Tau": "Mirostat Tau",
	"MMMM DD, YYYY": "MMMM DD, YYYY",
	"MMMM DD, YYYY HH:mm": "MMMM DD, YYYY HH:mm",
	"MMMM DD, YYYY hh:mm:ss A": "",
	"Model '{{modelName}}' has been successfully downloaded.": "'{{modelName}}' modelis sėkmingai atsisiųstas.",
	"Model '{{modelTag}}' is already in queue for downloading.": "Modelis '{{modelTag}}' jau atsisiuntimų eilėje.",
	"Model {{modelId}} not found": "Modelis {{modelId}} nerastas",
	"Model {{modelName}} is not vision capable": "",
	"Model {{name}} is now {{status}}": "",
	"Model filesystem path detected. Model shortname is required for update, cannot continue.": "Modelio failų sistemos kelias aptiktas. Reikalingas trumpas modelio pavadinimas atnaujinimui.",
	"Model ID": "",
	"Model not selected": "Modelis nepasirinktas",
	"Model Params": "",
	"Model Whitelisting": "Modeliu baltasis sąrašas",
	"Model(s) Whitelisted": "Modelis baltąjame sąraše",
	"Modelfile Content": "Modelio failo turinys",
	"Models": "Modeliai",
	"More": "Daugiau",
	"Name": "Pavadinimas",
	"Name Tag": "Žymos pavadinimas",
	"Name your model": "",
	"New Chat": "Naujas pokalbis",
	"New Password": "Naujas slaptažodis",
	"No documents found": "",
	"No results found": "Rezultatų nerasta",
	"No search query generated": "",
	"No source available": "Šaltinių nerasta",
	"None": "",
	"Not factually correct": "Faktiškai netikslu",
	"Note: If you set a minimum score, the search will only return documents with a score greater than or equal to the minimum score.": "Jei turite minimalų įvertį, paieška gražins tik tą informaciją, kuri viršyje šį įvertį",
	"Notifications": "Pranešimai",
	"November": "lapkritis",
	"num_thread (Ollama)": "",
	"October": "spalis",
	"Off": "Išjungta",
	"Okay, Let's Go!": "Gerai, važiuojam!",
	"OLED Dark": "OLED tamsus",
	"Ollama": "Ollama",
	"Ollama API": "",
	"Ollama API disabled": "",
	"Ollama API is disabled": "",
	"Ollama Version": "Ollama versija",
	"On": "Aktyvuota",
	"Only": "Tiktais",
	"Only alphanumeric characters and hyphens are allowed in the command string.": "Leistinos tik raidės, skaičiai ir brūkšneliai.",
	"Oops! Hold tight! Your files are still in the processing oven. We're cooking them up to perfection. Please be patient and we'll let you know once they're ready.": "Jūsų failai vis dar tvarkomi.",
	"Oops! Looks like the URL is invalid. Please double-check and try again.": "Oops! Looks like the URL is invalid. Please double-check and try again.",
	"Oops! There was an error in the previous response. Please try again or contact admin.": "",
	"Oops! You're using an unsupported method (frontend only). Please serve the WebUI from the backend.": "Naudojate nepalaikomą (front-end) web ui rėžimą. Prašau serviruokite WebUI iš back-end",
	"Open": "Atverti",
	"Open AI": "Open AI",
	"Open AI (Dall-E)": "Open AI (Dall-E)",
	"Open new chat": "Atverti naują pokalbį",
	"OpenAI": "OpenAI",
	"OpenAI API": "OpenAI API",
	"OpenAI API Config": "Open AI API nustatymai",
	"OpenAI API Key is required.": "OpenAI API raktas būtinas.",
	"OpenAI URL/Key required.": "OpenAI API nuoroda ir raktas būtini",
	"or": "arba",
	"Other": "Kita",
	"Password": "Slaptažodis",
	"PDF document (.pdf)": "PDF dokumentas (.pdf)",
	"PDF Extract Images (OCR)": "PDF paveikslėlių skaitymas (OCR)",
	"pending": "laukiama",
	"Permission denied when accessing media devices": "",
	"Permission denied when accessing microphone": "",
	"Permission denied when accessing microphone: {{error}}": "Leidimas naudoti mikrofoną atmestas: {{error}}",
	"Personalization": "",
	"Pipelines": "",
	"Pipelines Valves": "",
	"Plain text (.txt)": "Grynas tekstas (.txt)",
	"Playground": "Eksperimentavimo erdvė",
	"Positive attitude": "Pozityvus elgesys",
	"Previous 30 days": "Paskutinės 30 dienų",
	"Previous 7 days": "Paskutinės 7 dienos",
	"Profile Image": "Profilio nuotrauka",
	"Prompt": "Užklausa",
	"Prompt (e.g. Tell me a fun fact about the Roman Empire)": "Užklausa (pvz. supaprastink šį laišką)",
	"Prompt Content": "Užklausos turinys",
	"Prompt suggestions": "Užklausų pavyzdžiai",
	"Prompts": "Užklausos",
	"Pull \"{{searchValue}}\" from Ollama.com": "Rasti \"{{searchValue}}\" iš Ollama.com",
	"Pull a model from Ollama.com": "Gauti modelį iš Ollama.com",
	"Query Params": "Užklausos parametrai",
	"RAG Template": "RAG šablonas",
	"Read Aloud": "Skaityti garsiai",
	"Record voice": "Įrašyti balsą",
	"Redirecting you to OpenWebUI Community": "Perkeliam Jus į OpenWebUI bendruomenę",
	"Refer to yourself as \"User\" (e.g., \"User is learning Spanish\")": "",
	"Refused when it shouldn't have": "Atmesta kai neturėtų būti atmesta",
	"Regenerate": "Generuoti iš naujo",
	"Release Notes": "Naujovės",
	"Remove": "Pašalinti",
	"Remove Model": "Pašalinti modelį",
	"Rename": "Pervadinti",
	"Repeat Last N": "Pakartoti paskutinius N",
	"Request Mode": "Užklausos rėžimas",
	"Reranking Model": "Reranking modelis",
	"Reranking model disabled": "Reranking modelis neleidžiamas",
	"Reranking model set to \"{{reranking_model}}\"": "Nustatytas rereanking modelis: \"{{reranking_model}}\"",
	"Reset": "",
	"Reset Upload Directory": "",
	"Reset Vector Storage": "Reinicializuoti vektorių atmintį",
	"Response AutoCopy to Clipboard": "Automatiškai nukopijuoti atsakymą",
	"Role": "Rolė",
	"Rosé Pine": "Rosé Pine",
	"Rosé Pine Dawn": "Rosé Pine Dawn",
	"RTL": "",
	"Running": "",
	"Save": "Išsaugoti",
	"Save & Create": "Išsaugoti ir sukurti",
	"Save & Update": "Išsaugoti ir atnaujinti",
	"Saving chat logs directly to your browser's storage is no longer supported. Please take a moment to download and delete your chat logs by clicking the button below. Don't worry, you can easily re-import your chat logs to the backend through": "Pokalbių saugojimas naršyklėje nebegalimas.",
	"Scan": "Skenuoti",
	"Scan complete!": "Skenavimas baigtas!",
	"Scan for documents from {{path}}": "Skenuoti dokumentus iš {{path}}",
	"Search": "Ieškoti",
	"Search a model": "Ieškoti modelio",
	"Search Chats": "",
	"Search Documents": "Ieškoti dokumentų",
	"Search Functions": "",
	"Search Models": "",
	"Search Prompts": "Ieškoti užklausų",
	"Search Query Generation Prompt": "",
	"Search Query Generation Prompt Length Threshold": "",
	"Search Result Count": "",
	"Search Tools": "",
	"Searched {{count}} sites_one": "",
	"Searched {{count}} sites_few": "",
	"Searched {{count}} sites_many": "",
	"Searched {{count}} sites_other": "",
	"Searching \"{{searchQuery}}\"": "",
	"Searxng Query URL": "",
	"See readme.md for instructions": "Žiūrėti readme.md papildomoms instrukcijoms",
	"See what's new": "Žiūrėti naujoves",
	"Seed": "Sėkla",
	"Select a base model": "",
	"Select a engine": "",
	"Select a mode": "Pasirinkti režimą",
	"Select a model": "Pasirinkti modelį",
	"Select a pipeline": "",
	"Select a pipeline url": "",
	"Select an Ollama instance": "Pasirinkti Ollama instanciją",
	"Select Documents": "",
	"Select model": "Pasirinkti modelį",
	"Select only one model to call": "",
	"Selected model(s) do not support image inputs": "",
	"Send": "",
	"Send a Message": "Siųsti žinutę",
	"Send message": "Siųsti žinutę",
	"September": "rugsėjis",
	"Serper API Key": "",
	"Serply API Key": "",
	"Serpstack API Key": "",
	"Server connection verified": "Serverio sujungimas patvirtintas",
	"Set as default": "Nustatyti numatytąjį",
	"Set Default Model": "Nustatyti numatytąjį modelį",
	"Set embedding model (e.g. {{model}})": "Nustatyti embedding modelį",
	"Set Image Size": "Nustatyti paveikslėlių dydį",
	"Set reranking model (e.g. {{model}})": "Nustatyti reranking modelį",
	"Set Steps": "Numatyti etapus",
	"Set Task Model": "",
	"Set Voice": "Numatyti balsą",
	"Settings": "Nustatymai",
	"Settings saved successfully!": "Parametrai sėkmingai išsaugoti!",
	"Settings updated successfully": "",
	"Share": "Dalintis",
	"Share Chat": "Dalintis pokalbiu",
	"Share to OpenWebUI Community": "Dalintis su OpenWebUI bendruomene",
	"short-summary": "trumpinys",
	"Show": "Rodyti",
	"Show Admin Details in Account Pending Overlay": "",
	"Show Model": "",
	"Show shortcuts": "Rodyti trumpinius",
	"Showcased creativity": "Kūrybingų užklausų paroda",
	"sidebar": "šoninis meniu",
	"Sign in": "Prisijungti",
	"Sign Out": "Atsijungti",
	"Sign up": "Sukurti paskyrą",
	"Signing in": "Prisijungiama",
	"Source": "Šaltinis",
	"Speech recognition error: {{error}}": "Balso atpažinimo problema: {{error}}",
	"Speech-to-Text Engine": "Balso atpažinimo modelis",
	"Stop Sequence": "Baigt sekvenciją",
	"STT Model": "",
	"STT Settings": "STT nustatymai",
	"Submit": "Pateikti",
	"Subtitle (e.g. about the Roman Empire)": "Subtitras",
	"Success": "Sėkmingai",
	"Successfully updated.": "Sėkmingai atnaujinta.",
	"Suggested": "Siūloma",
	"System": "Sistema",
	"System Prompt": "Sistemos užklausa",
	"Tags": "Žymos",
	"Tap to interrupt": "",
	"Tavily API Key": "",
	"Tell us more:": "Papasakokite daugiau",
	"Temperature": "Temperatūra",
	"Template": "Modelis",
	"Text Completion": "Teksto pildymas",
	"Text-to-Speech Engine": "Balso sintezės modelis",
	"Tfs Z": "Tfs Z",
	"Thanks for your feedback!": "Ačiū už atsiliepimus",
	"The score should be a value between 0.0 (0%) and 1.0 (100%).": "Rezultatas turėtų būti tarp 0.0 (0%) ir 1.0 (100%)",
	"Theme": "Tema",
	"Thinking...": "",
	"This action cannot be undone. Do you wish to continue?": "",
	"This ensures that your valuable conversations are securely saved to your backend database. Thank you!": "Tai užtikrina, kad Jūsų pokalbiai saugiai saugojami duomenų bazėje. Ačiū!",
	"This is an experimental feature, it may not function as expected and is subject to change at any time.": "",
	"This setting does not sync across browsers or devices.": "Šis parametras nesisinchronizuoja su skirtingomis naršyklėmis ir įrankiais.",
	"This will delete": "",
	"Thorough explanation": "Platus paaiškinimas",
	"Tip: Update multiple variable slots consecutively by pressing the tab key in the chat input after each replacement.": "Jei norite pakeisti keletą kintamųjų vieną po kitos, spauskite Tab",
	"Title": "Pavadinimas",
	"Title (e.g. Tell me a fun fact)": "Pavadinimas",
	"Title Auto-Generation": "Automatinis pavadinimų generavimas",
	"Title cannot be an empty string.": "Pavadinimas negali būti tuščias",
	"Title Generation Prompt": "Pavadinimo generavimo užklausa",
	"to": "kam",
	"To access the available model names for downloading,": "Tam, kad prieiti prie galimų parsisiųsti modelių",
	"To access the GGUF models available for downloading,": "Tam, kad prieiti prie galimų parsisiųsti GGUF,",
	"To access the WebUI, please reach out to the administrator. Admins can manage user statuses from the Admin Panel.": "",
	"To add documents here, upload them to the \"Documents\" workspace first.": "",
	"to chat input.": "į pokalbio įvestį",
	"To select filters here, add them to the \"Functions\" workspace first.": "",
	"To select toolkits here, add them to the \"Tools\" workspace first.": "",
	"Today": "Šiandien",
	"Toggle settings": "Atverti/užverti parametrus",
	"Toggle sidebar": "Atverti/užverti šoninį meniu",
	"Tokens To Keep On Context Refresh (num_keep)": "",
	"Tools": "",
	"Top K": "Top K",
	"Top P": "Top P",
	"Trouble accessing Ollama?": "Problemos prieinant prie Ollama?",
	"TTS Model": "",
	"TTS Settings": "TTS parametrai",
	"TTS Voice": "",
	"Type": "",
	"Type Hugging Face Resolve (Download) URL": "Įveskite Hugging Face Resolve nuorodą",
	"Uh-oh! There was an issue connecting to {{provider}}.": "O ne! Prisijungiant prie {{provider}} kilo problema.",
<<<<<<< HEAD
	"Unknown File Type '{{file_type}}', but accepting and treating as plain text": "Nepažįstamas '{{file_type}}' failo formatas, tačiau jis priimtas ir bus apdorotas kaip grynas tekstas",
=======
	"UI": "",
	"Unknown file type '{{file_type}}'. Proceeding with the file upload anyway.": "",
>>>>>>> a2ea6b1b
	"Update": "",
	"Update and Copy Link": "Atnaujinti ir kopijuoti nuorodą",
	"Update password": "Atnaujinti slaptažodį",
	"Updated at": "",
	"Upload": "",
	"Upload a GGUF model": "Parsisiųsti GGUF modelį",
	"Upload Files": "",
	"Upload Pipeline": "",
	"Upload Progress": "Įkėlimo progresas",
	"URL Mode": "URL režimas",
	"Use '#' in the prompt input to load and select your documents.": "Naudokite '#' norėdami naudoti dokumentą.",
	"Use Gravatar": "Naudoti Gravatar",
	"Use Initials": "Naudotojo inicialai",
	"use_mlock (Ollama)": "",
	"use_mmap (Ollama)": "",
	"user": "naudotojas",
	"User Permissions": "Naudotojo leidimai",
	"Users": "Naudotojai",
	"Utilize": "Naudoti",
	"Valid time units:": "Teisingūs laiko vienetai :",
	"variable": "kintamasis",
	"variable to have them replaced with clipboard content.": "kintamoji pakeičiama kopijuoklės turiniu.",
	"Version": "Versija",
	"Voice": "",
	"Warning": "",
	"Warning: If you update or change your embedding model, you will need to re-import all documents.": "Jei pakeisite embedding modelį, turėsite reimportuoti visus dokumentus",
	"Web": "Web",
	"Web API": "",
	"Web Loader Settings": "Web krovimo nustatymai",
	"Web Params": "Web nustatymai",
	"Web Search": "",
	"Web Search Engine": "",
	"Webhook URL": "Webhook nuoroda",
	"WebUI Settings": "WebUI parametrai",
	"WebUI will make requests to": "WebUI vykdys užklausas",
	"What’s New in": "Kas naujo",
	"When history is turned off, new chats on this browser won't appear in your history on any of your devices.": "Kai istorija išjungta, pokalbiai neatsiras jūsų istorijoje.",
	"Whisper (Local)": "",
	"Widescreen Mode": "",
	"Workspace": "",
	"Write a prompt suggestion (e.g. Who are you?)": "Parašykite užklausą",
	"Write a summary in 50 words that summarizes [topic or keyword].": "Parašyk santrumpą trumpesnę nei 50 žodžių šiam tekstui: [tekstas]",
	"Yesterday": "Vakar",
	"You": "Jūs",
	"You can personalize your interactions with LLMs by adding memories through the 'Manage' button below, making them more helpful and tailored to you.": "",
	"You cannot clone a base model": "",
	"You have no archived conversations.": "Jūs neturite archyvuotų pokalbių",
	"You have shared this chat": "Pasidalinote šiuo pokalbiu",
	"You're a helpful assistant.": "Esi asistentas.",
	"You're now logged in.": "Esate prisijungę.",
	"Your account status is currently pending activation.": "",
	"Youtube": "Youtube",
	"Youtube Loader Settings": "Youtube krovimo nustatymai"
}<|MERGE_RESOLUTION|>--- conflicted
+++ resolved
@@ -562,12 +562,8 @@
 	"Type": "",
 	"Type Hugging Face Resolve (Download) URL": "Įveskite Hugging Face Resolve nuorodą",
 	"Uh-oh! There was an issue connecting to {{provider}}.": "O ne! Prisijungiant prie {{provider}} kilo problema.",
-<<<<<<< HEAD
-	"Unknown File Type '{{file_type}}', but accepting and treating as plain text": "Nepažįstamas '{{file_type}}' failo formatas, tačiau jis priimtas ir bus apdorotas kaip grynas tekstas",
-=======
 	"UI": "",
 	"Unknown file type '{{file_type}}'. Proceeding with the file upload anyway.": "",
->>>>>>> a2ea6b1b
 	"Update": "",
 	"Update and Copy Link": "Atnaujinti ir kopijuoti nuorodą",
 	"Update password": "Atnaujinti slaptažodį",
